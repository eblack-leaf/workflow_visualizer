use crate::viewport::ViewportHandle;
use crate::{
    Area, Attach, DeviceContext, Engen, InterfaceContext, Layer, Position, ScaleFactor, Section,
};
use bevy_ecs::prelude::{
    Bundle, Commands, Component, Entity, EventReader, Events, Query, Res, ResMut, Resource,
};
use std::collections::HashMap;
use winit::event::{ElementState, MouseButton};

#[derive(Copy, Clone)]
pub struct TouchEvent {
    pub ty: TouchType,
    pub touch: Touch,
}
impl TouchEvent {
    pub(crate) fn new<T: Into<Touch>>(ty: TouchType, touch: T) -> Self {
        Self {
            ty,
            touch: touch.into(),
        }
    }
}
#[derive(Eq, PartialEq, Copy, Clone)]
pub enum TouchType {
    OnPress,
    OnMove,
    OnRelease,
    Cancelled,
}
pub type Touch = Position<DeviceContext>;
#[derive(Bundle, Copy, Clone)]
<<<<<<< HEAD
pub struct Touchable {}

=======
pub struct Touchable {
    pub(crate) touched: Touched,
    pub(crate) touched_state: TouchedState,
    pub(crate) toggle_state: ToggleState,
    pub(crate) listener: TouchListener,
}
impl Touchable {
    pub fn new(listener: TouchListener) -> Self {
        Self {
            touched: Touched::new(),
            touched_state: TouchedState::new(),
            toggle_state: ToggleState::new(),
            listener,
        }
    }
}
#[derive(Component, Copy, Clone)]
pub struct TouchListener {
    pub listened_type: ListenableTouchType,
}
impl TouchListener {
    pub fn on_press() -> Self {
        Self {
            listened_type: ListenableTouchType::OnPress,
        }
    }
    pub fn on_release() -> Self {
        Self {
            listened_type: ListenableTouchType::OnRelease,
        }
    }
}
#[derive(Component, Copy, Clone)]
pub struct Touched {
    pub(crate) touched: bool,
}
#[derive(Component, Copy, Clone)]
pub struct TouchedState {
    pub currently_pressed: bool,
}
impl TouchedState {
    pub fn new() -> Self {
        Self {
            currently_pressed: false,
        }
    }
}
#[derive(Component, Copy, Clone)]
pub struct ToggleState {
    pub toggle: bool,
}
impl ToggleState {
    pub fn new() -> Self {
        Self { toggle: false }
    }
}
impl Touched {
    pub(crate) fn new() -> Self {
        Self { touched: false }
    }
}
#[derive(Copy, Clone)]
pub enum ListenableTouchType {
    OnPress,
    OnRelease,
}
>>>>>>> e8024d32
#[derive(Copy, Clone)]
pub struct TrackedTouch {
    pub origin: Touch,
    pub current: Touch,
    pub end: Option<Touch>,
    pub cancelled: bool,
}
impl TrackedTouch {
    pub(crate) fn new<T: Into<Touch>>(origin: T) -> Self {
        let origin = origin.into();
        Self {
            origin,
            current: origin,
            end: None,
            cancelled: false,
        }
    }
}
#[derive(Resource)]
pub struct PrimaryTouch {
    pub touch: Option<TrackedTouch>,
}
impl PrimaryTouch {
    pub(crate) fn new() -> Self {
        Self { touch: None }
    }
}
#[derive(Resource)]
pub struct TouchGrabState {
    pub(crate) grab_state: Option<(Entity, Layer)>,
}
impl TouchGrabState {
    pub(crate) fn new() -> Self {
        Self { grab_state: None }
    }
}
pub(crate) fn read_events(
    mut event_reader: EventReader<TouchEvent>,
    mut primary_touch: ResMut<PrimaryTouch>,
    mut touch_listeners: Query<(
        Entity,
        &Position<InterfaceContext>,
        &Area<InterfaceContext>,
        &Layer,
        &TouchListener,
        &mut Touched,
        &mut TouchedState,
        &mut ToggleState,
    )>,
    scale_factor: Res<ScaleFactor>,
    viewport_handle: Res<ViewportHandle>,
    mut touch_grab_state: ResMut<TouchGrabState>,
) {
    let new_touch = event_reader.iter().cloned().collect::<Vec<TouchEvent>>();
    let mut cancelled_events = new_touch.clone();
    cancelled_events.retain(|c| c.ty == TouchType::Cancelled);
    let is_cancelled = !cancelled_events.is_empty();
    let mut trigger_on_press = false;
    let mut trigger_on_release = false;
    if !is_cancelled {
        for touch in new_touch.iter() {
            match touch.ty {
                TouchType::OnPress => {
                    primary_touch.touch.replace(TrackedTouch::new(touch.touch));
                    trigger_on_press = true;
                }
                TouchType::OnMove => {
                    if let Some(prime) = primary_touch.touch.as_mut() {
                        prime.current = touch.touch;
                    }
                }
                TouchType::OnRelease => {
                    if let Some(prime) = primary_touch.touch.as_mut() {
                        prime.end.replace(touch.touch);
                    }
                    trigger_on_release = true;
                }
                _ => {}
            }
        }
    } else {
        if let Some(prime) = primary_touch.touch.as_mut() {
            prime.cancelled = true;
        }
    }
    if !new_touch.is_empty() && !is_cancelled {
        for (entity, pos, area, layer, listener, _, _, _) in touch_listeners.iter() {
            let section = Section::from((*pos, *area));
            match listener.listened_type {
                ListenableTouchType::OnPress => {
                    if trigger_on_press {
                        if let Some(prime) = primary_touch.touch {
                            let touch_origin = prime.origin.to_ui(scale_factor.factor)
                                - viewport_handle.section.position;
                            if section.contains(touch_origin) {
                                if let Some(grab_state) = touch_grab_state.grab_state.as_mut() {
                                    if *layer > grab_state.1 {
                                        grab_state.0 = entity;
                                        grab_state.1 = *layer;
                                    }
                                } else {
                                    touch_grab_state.grab_state.replace((entity, *layer));
                                }
                            }
                        }
                    }
                }
                ListenableTouchType::OnRelease => {
                    if trigger_on_release {
                        if let Some(prime) = primary_touch.touch {
                            if let Some(end) = prime.end {
                                let touch_origin = prime.origin.to_ui(scale_factor.factor)
                                    - viewport_handle.section.position;
                                let touch_end = end.to_ui(scale_factor.factor)
                                    - viewport_handle.section.position;
                                if section.contains(touch_origin) && section.contains(touch_end) {
                                    if let Some(grab_state) = touch_grab_state.grab_state.as_mut() {
                                        if *layer > grab_state.1 {
                                            grab_state.0 = entity;
                                            grab_state.1 = *layer;
                                        }
                                    }
                                }
                            }
                        }
                    }
                }
            }
        }
        if let Some(grabbed) = touch_grab_state.grab_state {
            if let Ok((_, _, _, _, listener, mut touched, mut touched_state, mut toggle_state)) =
                touch_listeners.get_mut(grabbed.0)
            {
                if trigger_on_press {
                    touched_state.currently_pressed = true;
                    match listener.listened_type {
                        ListenableTouchType::OnPress => {
                            touched.touched = true;
                            toggle_state.toggle = !toggle_state.toggle;
                        }
                        ListenableTouchType::OnRelease => {}
                    }
                }
                if trigger_on_release {
                    touched_state.currently_pressed = false;
                    match listener.listened_type {
                        ListenableTouchType::OnPress => {}
                        ListenableTouchType::OnRelease => {
                            touched.touched = true;
                            toggle_state.toggle = !toggle_state.toggle;
                        }
                    }
                }
            }
        }
    }
}
pub(crate) fn reset_touched(mut touch_listeners: Query<(&mut Touched)>) {
    for mut touched in touch_listeners.iter_mut() {
        touched.touched = false;
    }
}
#[derive(Component, Clone, Copy, Hash, Eq, PartialEq)]
pub struct Interactor(pub u32);
impl Interactor {
    pub fn from_button(button: MouseButton) -> Self {
        Self(match button {
            MouseButton::Left => 0u32,
            _ => 1u32,
        })
    }
}
#[derive(Resource)]
pub struct TouchAdapter {
    pub tracked: HashMap<Interactor, TrackedTouch>,
    pub primary: Option<Interactor>,
}
impl TouchAdapter {
    pub(crate) fn new() -> Self {
        Self {
            tracked: HashMap::new(),
            primary: None,
        }
    }
}
pub type CursorLocation = Position<DeviceContext>;
#[derive(Resource)]
pub struct MouseAdapter {
    pub location: Option<CursorLocation>,
    pub tracked: HashMap<MouseButton, (ElementState, Option<TrackedTouch>)>,
}
impl MouseAdapter {
    pub const PRIMARY_INTERACTOR: Interactor = Interactor(0u32);
    pub(crate) fn new() -> Self {
        Self {
            location: None,
            tracked: HashMap::new(),
        }
    }
}
pub struct TouchAttachment;
impl Attach for TouchAttachment {
    fn attach(engen: &mut Engen) {
        engen
            .frontend
            .container
            .insert_resource(PrimaryTouch::new());
        engen
            .frontend
            .container
            .insert_resource(TouchGrabState::new());
        engen
            .frontend
            .container
            .insert_resource(Events::<TouchEvent>::default());
        engen
            .frontend
            .main
            .add_system(Events::<TouchEvent>::update_system);
        engen.frontend.main.add_system(read_events);
        engen.frontend.main.add_system(reset_touched);
        engen
            .frontend
            .container
            .insert_resource(TouchAdapter::new());
        engen
            .frontend
            .container
            .insert_resource(MouseAdapter::new());
    }
}<|MERGE_RESOLUTION|>--- conflicted
+++ resolved
@@ -30,10 +30,6 @@
 }
 pub type Touch = Position<DeviceContext>;
 #[derive(Bundle, Copy, Clone)]
-<<<<<<< HEAD
-pub struct Touchable {}
-
-=======
 pub struct Touchable {
     pub(crate) touched: Touched,
     pub(crate) touched_state: TouchedState,
@@ -100,7 +96,6 @@
     OnPress,
     OnRelease,
 }
->>>>>>> e8024d32
 #[derive(Copy, Clone)]
 pub struct TrackedTouch {
     pub origin: Touch,
@@ -181,10 +176,6 @@
                 _ => {}
             }
         }
-    } else {
-        if let Some(prime) = primary_touch.touch.as_mut() {
-            prime.cancelled = true;
-        }
     }
     if !new_touch.is_empty() && !is_cancelled {
         for (entity, pos, area, layer, listener, _, _, _) in touch_listeners.iter() {
